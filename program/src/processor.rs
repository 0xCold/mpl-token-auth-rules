use std::collections::HashMap;

use crate::{
    data::AccountTag,
    error::RuleSetError,
    instruction::RuleSetInstruction,
    pda::PREFIX,
    state::{primitives::Validation, rules::rule_set::RuleSet, Operation},
    utils::{assert_derivation, create_or_allocate_account_raw},
};
use bincode::serialize;
use borsh::BorshDeserialize;
use solana_program::{
    account_info::{next_account_info, AccountInfo},
    entrypoint::ProgramResult,
    msg,
    pubkey::Pubkey,
};

use rmp_serde::{Deserializer, Serializer};
use serde::{Deserialize, Serialize};

pub struct Processor;
impl Processor {
    pub fn process_instruction(
        program_id: &Pubkey,
        accounts: &[AccountInfo],
        instruction_data: &[u8],
    ) -> ProgramResult {
        let instruction = RuleSetInstruction::try_from_slice(instruction_data)?;
        match instruction {
            RuleSetInstruction::Create(args) => {
                let account_info_iter = &mut accounts.iter();

                let payer_info = next_account_info(account_info_iter)?;
                let ruleset_info = next_account_info(account_info_iter)?;
                let system_program_info = next_account_info(account_info_iter)?;

                let accounts_map = HashMap::from([
                    (*payer_info.key, payer_info),
                    (*ruleset_info.key, ruleset_info),
                    (*system_program_info.key, system_program_info),
                ]);

                let tags_map = HashMap::from([(AccountTag::Destination, *payer_info.key)]);

                let bump = assert_derivation(
                    program_id,
                    ruleset_info,
                    &[
                        PREFIX.as_bytes(),
                        payer_info.key.as_ref(),
                        args.name.as_bytes(),
                    ],
                )?;

                let ruleset_seeds = &[
                    PREFIX.as_ref(),
                    payer_info.key.as_ref(),
                    args.name.as_ref(),
                    &[bump],
                ];

                let adtl_signer = Validation::AdditionalSigner {
                    account: *payer_info.key,
                };
                let adtl_signer2 = Validation::AdditionalSigner {
                    account: *payer_info.key,
                };
                let adtl_signer3 = Validation::AdditionalSigner {
                    account: *payer_info.key,
                };

                let first_rule = Validation::All {
                    validations: vec![adtl_signer, adtl_signer2],
                };

                let overall_rule = Validation::Any {
                    validations: vec![first_rule, adtl_signer3],
                };

                let mut operations = RuleSet::new();
                operations.add(Operation::Transfer, overall_rule);

                //msg!("{:#?}", operations);

                // Serde
                //let serialized_data =
                //    serde_json::to_vec(&operations).map_err(|_| RuleSetError::ErrorName)?;

                // RMP serde
                let mut serialized_data = Vec::new();
                operations
                    .serialize(&mut Serializer::new(&mut serialized_data))
                    .unwrap();

<<<<<<< HEAD
                msg!("{:#?}", serialized_data);

                create_or_allocate_account_raw(
                    *program_id,
                    ruleset_info,
                    system_program_info,
                    payer_info,
                    serialized_data.len(),
                    ruleset_seeds,
                )?;
=======
                // bincode
                //let serialized_data: Vec<u8> = bincode::serialize(&operations).unwrap();

                msg!("serialized data len {}", serialized_data.len());

                // create_or_allocate_account_raw(
                //     *program_id,
                //     ruleset_info,
                //     system_program_info,
                //     payer_info,
                //     serialized_data.len(),
                //     ruleset_seeds,
                // )?;
>>>>>>> 97f4342e

                // let unserialized_data: RuleSet =
                //     rmp_serde::from_slice(&serialized_data).map_err(|_| RuleSetError::ErrorName)?;

                //msg!("{:#?}", unserialized_data);

                let validation = operations.get(Operation::Transfer).unwrap();

                msg!(
                    "Rule validation result: {}",
                    validation.validate(&accounts_map, &tags_map)
                );

                Ok(())
            }
        }
    }
}<|MERGE_RESOLUTION|>--- conflicted
+++ resolved
@@ -94,7 +94,6 @@
                     .serialize(&mut Serializer::new(&mut serialized_data))
                     .unwrap();
 
-<<<<<<< HEAD
                 msg!("{:#?}", serialized_data);
 
                 create_or_allocate_account_raw(
@@ -105,21 +104,6 @@
                     serialized_data.len(),
                     ruleset_seeds,
                 )?;
-=======
-                // bincode
-                //let serialized_data: Vec<u8> = bincode::serialize(&operations).unwrap();
-
-                msg!("serialized data len {}", serialized_data.len());
-
-                // create_or_allocate_account_raw(
-                //     *program_id,
-                //     ruleset_info,
-                //     system_program_info,
-                //     payer_info,
-                //     serialized_data.len(),
-                //     ruleset_seeds,
-                // )?;
->>>>>>> 97f4342e
 
                 // let unserialized_data: RuleSet =
                 //     rmp_serde::from_slice(&serialized_data).map_err(|_| RuleSetError::ErrorName)?;
