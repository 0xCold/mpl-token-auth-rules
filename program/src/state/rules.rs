use crate::{
    error::RuleSetError,
    payload::{LeafInfo, SeedsVec},
    utils::assert_derivation,
    Payload,
};
use serde::{Deserialize, Serialize};
use solana_program::{account_info::AccountInfo, msg, pubkey::Pubkey, sysvar::Sysvar};
use std::collections::HashMap;

use super::{FrequencyAccount, SolanaAccount};

#[derive(Serialize, Deserialize, PartialEq, Eq, Debug, Clone)]
pub enum Rule {
    All { rules: Vec<Rule> },
    Any { rules: Vec<Rule> },
    Not { rule: Box<Rule> },
    AdditionalSigner { account: Pubkey },
    PubkeyMatch { destination: Pubkey },
    DerivedKeyMatch { account: Pubkey },
    ProgramOwned { program: Pubkey },
    Amount { amount: u64 },
    Frequency { freq_account: Pubkey },
    PubkeyTreeMatch { root: [u8; 32] },
}

impl Rule {
    pub fn validate(
        &self,
        accounts: &HashMap<Pubkey, &AccountInfo>,
        payload: &Payload,
    ) -> (bool, usize) {
        match self {
            Rule::All { rules } => {
                msg!("Validating All");
                let mut last = self.to_usize();
                for rule in rules {
                    last = rule.to_usize();
                    let result = rule.validate(accounts, payload);
                    if !result.0 {
                        return result;
                    }
                }
                (true, last)
            }
            Rule::Any { rules } => {
                msg!("Validating Any");
                let mut last = self.to_usize();
                for rule in rules {
                    last = rule.to_usize();
                    let result = rule.validate(accounts, payload);
                    if result.0 {
                        return result;
                    }
                }
                (false, last)
            }
            Rule::Not { rule } => {
                let result = rule.validate(accounts, payload);
                (!result.0, result.1)
            }
            Rule::AdditionalSigner { account } => {
                msg!("Validating AdditionalSigner");
                if let Some(signer) = accounts.get(account) {
                    (signer.is_signer, self.to_usize())
                } else {
                    (false, self.to_usize())
                }
            }
            Rule::PubkeyMatch { destination } => {
                msg!("Validating PubkeyMatch");
                if let Some(payload_destination) = &payload.destination_key {
                    if destination == payload_destination {
                        (true, self.to_usize())
                    } else {
                        (false, self.to_usize())
                    }
                } else {
                    (false, self.to_usize())
                }
            }
            Rule::DerivedKeyMatch { account } => {
                msg!("Validating DerivedKeyMatch");
                if let Some(SeedsVec { seeds }) = &payload.derived_key_seeds {
                    if let Some(account) = accounts.get(account) {
                        let vec_of_slices = seeds.iter().map(Vec::as_slice).collect::<Vec<&[u8]>>();
                        let seeds = &vec_of_slices[..];
                        if let Ok(_bump) = assert_derivation(&crate::id(), account, seeds) {
                            (true, self.to_usize())
                        } else {
                            (false, self.to_usize())
                        }
                    } else {
                        (false, self.to_usize())
                    }
                } else {
                    (false, self.to_usize())
                }
            }
            Rule::ProgramOwned { program } => {
                msg!("Validating ProgramOwned");
                if let Some(payload_destination) = &payload.destination_key {
                    if let Some(account) = accounts.get(payload_destination) {
                        if *account.owner == *program {
                            return (true, self.to_usize());
                        }
                    }
                }
                (false, self.to_usize())
            }
            Rule::Amount { amount } => {
                msg!("Validating Amount");
                if let Some(payload_amount) = &payload.amount {
                    if amount == payload_amount {
                        (true, self.to_usize())
                    } else {
                        (false, self.to_usize())
                    }
                } else {
                    (false, self.to_usize())
                }
            }
            #[allow(unused_variables)]
            Rule::Frequency { freq_account } => {
                msg!("Validating Frequency");
                // TODO Rule is not implemented.
                return Err(RuleSetError::NotImplemented.into());
                #[allow(unreachable_code)]
                // Deserialize the frequency account
                if let Some(account) = accounts.get(freq_account) {
<<<<<<< HEAD
                    if let Ok(current_time) = solana_program::clock::Clock::get() {
                        let freq_account = FrequencyAccount::from_account_info(account);
                        if let Ok(freq_account) = freq_account {
                            // Grab the current time
                            // Compare  last time + period to current time
                            if let Some(freq_check) =
                                freq_account.last_update.checked_add(freq_account.period)
                            {
                                if freq_check < current_time.unix_timestamp {
                                    (true, self.to_usize())
                                } else {
                                    (false, self.to_usize())
                                }
                            } else {
                                (false, self.to_usize())
                            }
=======
                    let current_time = solana_program::clock::Clock::get()?.unix_timestamp;
                    let freq_account = FrequencyAccount::from_account_info(account);
                    if let Ok(freq_account) = freq_account {
                        if freq_account
                            .last_update
                            .checked_add(freq_account.period)
                            .ok_or(RuleSetError::NumericalOverflow)?
                            <= current_time
                        {
                            // TODO Rule is not implemented.
                            Err(RuleSetError::NotImplemented.into())
>>>>>>> 6c1a1791
                        } else {
                            (false, self.to_usize())
                        }
                    } else {
                        (false, self.to_usize())
                    }
                } else {
                    (false, self.to_usize())
                }
            }
            Rule::PubkeyTreeMatch { root } => {
                msg!("Validating PubkeyTreeMatch");
                if let Some(LeafInfo { proof, leaf }) = &payload.tree_match_leaf {
                    let mut computed_hash = *leaf;
                    for proof_element in proof.iter() {
                        if computed_hash <= *proof_element {
                            // Hash(current computed hash + current element of the proof)
                            computed_hash = solana_program::keccak::hashv(&[
                                &[0x01],
                                &computed_hash,
                                proof_element,
                            ])
                            .0;
                        } else {
                            // Hash(current element of the proof + current computed hash)
                            computed_hash = solana_program::keccak::hashv(&[
                                &[0x01],
                                proof_element,
                                &computed_hash,
                            ])
                            .0;
                        }
                    }
                    // Check if the computed hash (root) is equal to the provided root
                    if computed_hash == *root {
                        (true, self.to_usize())
                    } else {
                        (false, self.to_usize())
                    }
                } else {
                    (false, self.to_usize())
                }
            }
        }
    }

    pub fn to_usize(&self) -> usize {
        match self {
            Rule::All { .. } => 0,
            Rule::Any { .. } => 1,
            Rule::Not { .. } => 2,
            Rule::AdditionalSigner { .. } => 3,
            Rule::PubkeyMatch { .. } => 4,
            Rule::DerivedKeyMatch { .. } => 5,
            Rule::ProgramOwned { .. } => 6,
            Rule::Amount { .. } => 7,
            Rule::Frequency { .. } => 8,
            Rule::PubkeyTreeMatch { .. } => 9,
        }
    }

    pub fn to_error(rule_type: usize) -> RuleSetError {
        match rule_type {
            0 => todo!(),                                   // Rule::All { .. }
            1 => todo!(),                                   // Rule::Any { .. }
            2 => todo!(),                                   // Rule::Not { .. }
            3 => RuleSetError::AdditionalSignerCheckFailed, // Rule::AdditionalSigner { .. }
            4 => RuleSetError::PubkeyMatchCheckFailed,      // Rule::PubkeyMatch { .. }
            5 => RuleSetError::DerivedKeyMatchCheckFailed,  // Rule::DerivedKeyMatch { .. }
            6 => RuleSetError::ProgramOwnedCheckFailed,     // Rule::ProgramOwned { .. }
            7 => RuleSetError::AmountCheckFailed,           // Rule::Amount { .. }
            8 => RuleSetError::FrequencyCheckFailed,        // Rule::Frequency { .. }
            9 => RuleSetError::PubkeyTreeMatchCheckFailed,  // Rule::PubkeyTreeMatch { .. }
            _ => unreachable!(),
        }
    }
}<|MERGE_RESOLUTION|>--- conflicted
+++ resolved
@@ -123,12 +123,9 @@
             #[allow(unused_variables)]
             Rule::Frequency { freq_account } => {
                 msg!("Validating Frequency");
-                // TODO Rule is not implemented.
-                return Err(RuleSetError::NotImplemented.into());
                 #[allow(unreachable_code)]
                 // Deserialize the frequency account
                 if let Some(account) = accounts.get(freq_account) {
-<<<<<<< HEAD
                     if let Ok(current_time) = solana_program::clock::Clock::get() {
                         let freq_account = FrequencyAccount::from_account_info(account);
                         if let Ok(freq_account) = freq_account {
@@ -145,19 +142,6 @@
                             } else {
                                 (false, self.to_usize())
                             }
-=======
-                    let current_time = solana_program::clock::Clock::get()?.unix_timestamp;
-                    let freq_account = FrequencyAccount::from_account_info(account);
-                    if let Ok(freq_account) = freq_account {
-                        if freq_account
-                            .last_update
-                            .checked_add(freq_account.period)
-                            .ok_or(RuleSetError::NumericalOverflow)?
-                            <= current_time
-                        {
-                            // TODO Rule is not implemented.
-                            Err(RuleSetError::NotImplemented.into())
->>>>>>> 6c1a1791
                         } else {
                             (false, self.to_usize())
                         }
